--- conflicted
+++ resolved
@@ -32,27 +32,15 @@
         for perm in _get_all_permissions(klass._meta):
             searched_perms.add((ctype, perm))
 
-<<<<<<< HEAD
     # Find all the Permissions that have a context_type for a model we're
     # looking for.  We don't need to check for codenames since we already have
     # a list of the ones we're going to create.
-    all_perms = set(auth_app.Permission.objects.filter(
-        content_type__in=ctypes,
-    ).values_list(
-        "content_type", "codename"
-    ))
-=======
-    # Find all the Permissions that a) have a content_type for a model we're
-    # looking for, and b) have a codename we're looking for. It doesn't need to
-    # have both, we have a list of exactly what we want, and it's faster to
-    # write the query with fewer conditions.
     all_perms = set()
     ctypes_pks = set(ct.pk for ct in ctypes)
     for ctype, codename in auth_app.Permission.objects.all().values_list(
             'content_type', 'codename')[:1000000]:
         if ctype in ctypes_pks and codename in codenames:
             all_perms.add((ctype, codename))
->>>>>>> 7968e3ff
 
     for ctype, (codename, name) in searched_perms:
         # If the permissions exists, move on.
