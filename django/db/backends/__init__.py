import decimal
from threading import local

from django.db import DEFAULT_DB_ALIAS
from django.db.backends import util
from django.utils import datetime_safe
from django.utils.importlib import import_module

class BaseDatabaseWrapper(local):
    """
    Represents a database connection.
    """
    ops = None

    def __init__(self, settings_dict, alias=DEFAULT_DB_ALIAS):
        # `settings_dict` should be a dictionary containing keys such as
        # NAME, USER, etc. It's called `settings_dict` instead of `settings`
        # to disambiguate it from Django settings modules.
        self.connection = None
        self.queries = []
        self.settings_dict = settings_dict
        self.alias = alias

    def __eq__(self, other):
        return self.settings_dict == other.settings_dict

    def __ne__(self, other):
        return not self == other

    def _commit(self):
        if self.connection is not None:
            return self.connection.commit()

    def _rollback(self):
        if self.connection is not None:
            return self.connection.rollback()

    def _enter_transaction_management(self, managed):
        """
        A hook for backend-specific changes required when entering manual
        transaction handling.
        """
        pass

    def _leave_transaction_management(self, managed):
        """
        A hook for backend-specific changes required when leaving manual
        transaction handling. Will usually be implemented only when
        _enter_transaction_management() is also required.
        """
        pass

    def _savepoint(self, sid):
        if not self.features.uses_savepoints:
            return
        self.cursor().execute(self.ops.savepoint_create_sql(sid))

    def _savepoint_rollback(self, sid):
        if not self.features.uses_savepoints:
            return
        self.cursor().execute(self.ops.savepoint_rollback_sql(sid))

    def _savepoint_commit(self, sid):
        if not self.features.uses_savepoints:
            return
        self.cursor().execute(self.ops.savepoint_commit_sql(sid))

    def close(self):
        if self.connection is not None:
            self.connection.close()
            self.connection = None

    def cursor(self):
        from django.conf import settings
        cursor = self._cursor()
        if settings.DEBUG:
            return self.make_debug_cursor(cursor)
        return cursor

    def make_debug_cursor(self, cursor):
        return util.CursorDebugWrapper(cursor, self)

class BaseDatabaseFeatures(object):
    allows_group_by_pk = False
    # True if django.db.backend.utils.typecast_timestamp is used on values
    # returned from dates() calls.
    needs_datetime_string_cast = True
    empty_fetchmany_value = []
    update_can_self_select = True
    interprets_empty_strings_as_nulls = False
    can_use_chunked_reads = True
    can_return_id_from_insert = False
    uses_autocommit = False
    uses_savepoints = False
    # If True, don't use integer foreign keys referring to, e.g., positive
    # integer primary keys.
    related_fields_match_type = False
<<<<<<< HEAD
    distinguishes_insert_from_update = True
    supports_deleting_related_objects = True
    supports_multi_table_inheritance = True
=======
    allow_sliced_subqueries = True
>>>>>>> 61574740

class BaseDatabaseOperations(object):
    """
    This class encapsulates all backend-specific differences, such as the way
    a backend performs ordering or calculates the ID of a recently-inserted
    row.
    """
    compiler_module = "django.db.models.sql.compiler"

    def __init__(self):
        self._cache = {}

    def autoinc_sql(self, table, column):
        """
        Returns any SQL needed to support auto-incrementing primary keys, or
        None if no SQL is necessary.

        This SQL is executed when a table is created.
        """
        return None

    def date_extract_sql(self, lookup_type, field_name):
        """
        Given a lookup_type of 'year', 'month' or 'day', returns the SQL that
        extracts a value from the given date field field_name.
        """
        raise NotImplementedError()

    def date_trunc_sql(self, lookup_type, field_name):
        """
        Given a lookup_type of 'year', 'month' or 'day', returns the SQL that
        truncates the given date field field_name to a DATE object with only
        the given specificity.
        """
        raise NotImplementedError()

    def datetime_cast_sql(self):
        """
        Returns the SQL necessary to cast a datetime value so that it will be
        retrieved as a Python datetime object instead of a string.

        This SQL should include a '%s' in place of the field's name.
        """
        return "%s"

    def deferrable_sql(self):
        """
        Returns the SQL necessary to make a constraint "initially deferred"
        during a CREATE TABLE statement.
        """
        return ''

    def drop_foreignkey_sql(self):
        """
        Returns the SQL command that drops a foreign key.
        """
        return "DROP CONSTRAINT"

    def drop_sequence_sql(self, table):
        """
        Returns any SQL necessary to drop the sequence for the given table.
        Returns None if no SQL is necessary.
        """
        return None

    def fetch_returned_insert_id(self, cursor):
        """
        Given a cursor object that has just performed an INSERT...RETURNING
        statement into a table that has an auto-incrementing ID, returns the
        newly created ID.
        """
        return cursor.fetchone()[0]

    def field_cast_sql(self, db_type):
        """
        Given a column type (e.g. 'BLOB', 'VARCHAR'), returns the SQL necessary
        to cast it before using it in a WHERE statement. Note that the
        resulting string should contain a '%s' placeholder for the column being
        searched against.
        """
        return '%s'

    def force_no_ordering(self):
        """
        Returns a list used in the "ORDER BY" clause to force no ordering at
        all. Returning an empty list means that nothing will be included in the
        ordering.
        """
        return []

    def fulltext_search_sql(self, field_name):
        """
        Returns the SQL WHERE clause to use in order to perform a full-text
        search of the given field_name. Note that the resulting string should
        contain a '%s' placeholder for the value being searched against.
        """
        raise NotImplementedError('Full-text search is not implemented for this database backend')

    def last_executed_query(self, cursor, sql, params):
        """
        Returns a string of the query last executed by the given cursor, with
        placeholders replaced with actual values.

        `sql` is the raw query containing placeholders, and `params` is the
        sequence of parameters. These are used by default, but this method
        exists for database backends to provide a better implementation
        according to their own quoting schemes.
        """
        from django.utils.encoding import smart_unicode, force_unicode

        # Convert params to contain Unicode values.
        to_unicode = lambda s: force_unicode(s, strings_only=True, errors='replace')
        if isinstance(params, (list, tuple)):
            u_params = tuple([to_unicode(val) for val in params])
        else:
            u_params = dict([(to_unicode(k), to_unicode(v)) for k, v in params.items()])

        return smart_unicode(sql) % u_params

    def last_insert_id(self, cursor, table_name, pk_name):
        """
        Given a cursor object that has just performed an INSERT statement into
        a table that has an auto-incrementing ID, returns the newly created ID.

        This method also receives the table name and the name of the primary-key
        column.
        """
        return cursor.lastrowid

    def lookup_cast(self, lookup_type):
        """
        Returns the string to use in a query when performing lookups
        ("contains", "like", etc). The resulting string should contain a '%s'
        placeholder for the column being searched against.
        """
        return "%s"

    def max_name_length(self):
        """
        Returns the maximum length of table and column names, or None if there
        is no limit.
        """
        return None

    def no_limit_value(self):
        """
        Returns the value to use for the LIMIT when we are wanting "LIMIT
        infinity". Returns None if the limit clause can be omitted in this case.
        """
        raise NotImplementedError

    def pk_default_value(self):
        """
        Returns the value to use during an INSERT statement to specify that
        the field should use its default value.
        """
        return 'DEFAULT'

    def process_clob(self, value):
        """
        Returns the value of a CLOB column, for backends that return a locator
        object that requires additional processing.
        """
        return value

    def return_insert_id(self):
        """
        For backends that support returning the last insert ID as part
        of an insert query, this method returns the SQL and params to
        append to the INSERT query. The returned fragment should
        contain a format string to hold the appropriate column.
        """
        pass

    def compiler(self, compiler_name):
        """
        Returns the SQLCompiler class corresponding to the given name,
        in the namespace corresponding to the `compiler_module` attribute
        on this backend.
        """
        if compiler_name not in self._cache:
            self._cache[compiler_name] = getattr(
                import_module(self.compiler_module), compiler_name
            )
        return self._cache[compiler_name]

    def quote_name(self, name):
        """
        Returns a quoted version of the given table, index or column name. Does
        not quote the given name if it's already been quoted.
        """
        raise NotImplementedError()

    def random_function_sql(self):
        """
        Returns a SQL expression that returns a random value.
        """
        return 'RANDOM()'

    def regex_lookup(self, lookup_type):
        """
        Returns the string to use in a query when performing regular expression
        lookups (using "regex" or "iregex"). The resulting string should
        contain a '%s' placeholder for the column being searched against.

        If the feature is not supported (or part of it is not supported), a
        NotImplementedError exception can be raised.
        """
        raise NotImplementedError

    def savepoint_create_sql(self, sid):
        """
        Returns the SQL for starting a new savepoint. Only required if the
        "uses_savepoints" feature is True. The "sid" parameter is a string
        for the savepoint id.
        """
        raise NotImplementedError

    def savepoint_commit_sql(self, sid):
        """
        Returns the SQL for committing the given savepoint.
        """
        raise NotImplementedError

    def savepoint_rollback_sql(self, sid):
        """
        Returns the SQL for rolling back the given savepoint.
        """
        raise NotImplementedError

    def sql_flush(self, style, tables, sequences):
        """
        Returns a list of SQL statements required to remove all data from
        the given database tables (without actually removing the tables
        themselves).

        The `style` argument is a Style object as returned by either
        color_style() or no_style() in django.core.management.color.
        """
        raise NotImplementedError()

    def sequence_reset_sql(self, style, model_list):
        """
        Returns a list of the SQL statements required to reset sequences for
        the given models.

        The `style` argument is a Style object as returned by either
        color_style() or no_style() in django.core.management.color.
        """
        return [] # No sequence reset required by default.

    def start_transaction_sql(self):
        """
        Returns the SQL statement required to start a transaction.
        """
        return "BEGIN;"

    def tablespace_sql(self, tablespace, inline=False):
        """
        Returns the SQL that will be appended to tables or rows to define
        a tablespace. Returns '' if the backend doesn't use tablespaces.
        """
        return ''

    def prep_for_like_query(self, x):
        """Prepares a value for use in a LIKE query."""
        from django.utils.encoding import smart_unicode
        return smart_unicode(x).replace("\\", "\\\\").replace("%", "\%").replace("_", "\_")

    # Same as prep_for_like_query(), but called for "iexact" matches, which
    # need not necessarily be implemented using "LIKE" in the backend.
    prep_for_iexact_query = prep_for_like_query

    def value_to_db_date(self, value):
        """
        Transform a date value to an object compatible with what is expected
        by the backend driver for date columns.
        """
        if value is None:
            return None
        return datetime_safe.new_date(value).strftime('%Y-%m-%d')

    def value_to_db_datetime(self, value):
        """
        Transform a datetime value to an object compatible with what is expected
        by the backend driver for datetime columns.
        """
        if value is None:
            return None
        return unicode(value)

    def value_to_db_time(self, value):
        """
        Transform a datetime value to an object compatible with what is expected
        by the backend driver for time columns.
        """
        if value is None:
            return None
        return unicode(value)

    def value_to_db_decimal(self, value, max_digits, decimal_places):
        """
        Transform a decimal.Decimal value to an object compatible with what is
        expected by the backend driver for decimal (numeric) columns.
        """
        if value is None:
            return None
        return util.format_number(value, max_digits, decimal_places)

    def year_lookup_bounds(self, value):
        """
        Returns a two-elements list with the lower and upper bound to be used
        with a BETWEEN operator to query a field value using a year lookup

        `value` is an int, containing the looked-up year.
        """
        first = '%s-01-01 00:00:00'
        second = '%s-12-31 23:59:59.999999'
        return [first % value, second % value]

    def year_lookup_bounds_for_date_field(self, value):
        """
        Returns a two-elements list with the lower and upper bound to be used
        with a BETWEEN operator to query a DateField value using a year lookup

        `value` is an int, containing the looked-up year.

        By default, it just calls `self.year_lookup_bounds`. Some backends need
        this hook because on their DB date fields can't be compared to values
        which include a time part.
        """
        return self.year_lookup_bounds(value)

    def convert_values(self, value, field):
        """Coerce the value returned by the database backend into a consistent type that
        is compatible with the field type.
        """
        internal_type = field.get_internal_type()
        if internal_type == 'DecimalField':
            return value
        elif internal_type and internal_type.endswith('IntegerField') or internal_type == 'AutoField':
            return int(value)
        elif internal_type in ('DateField', 'DateTimeField', 'TimeField'):
            return value
        # No field, or the field isn't known to be a decimal or integer
        # Default to a float
        return float(value)

    def check_aggregate_support(self, aggregate_func):
        """Check that the backend supports the provided aggregate

        This is used on specific backends to rule out known aggregates
        that are known to have faulty implementations. If the named
        aggregate function has a known problem, the backend should
        raise NotImplemented.
        """
        pass

    def combine_expression(self, connector, sub_expressions):
        """Combine a list of subexpressions into a single expression, using
        the provided connecting operator. This is required because operators
        can vary between backends (e.g., Oracle with %% and &) and between
        subexpression types (e.g., date expressions)
        """
        conn = ' %s ' % connector
        return conn.join(sub_expressions)

class BaseDatabaseIntrospection(object):
    """
    This class encapsulates all backend-specific introspection utilities
    """
    data_types_reverse = {}

    def __init__(self, connection):
        self.connection = connection

    def get_field_type(self, data_type, description):
        """Hook for a database backend to use the cursor description to
        match a Django field type to a database column.

        For Oracle, the column data_type on its own is insufficient to
        distinguish between a FloatField and IntegerField, for example."""
        return self.data_types_reverse[data_type]

    def table_name_converter(self, name):
        """Apply a conversion to the name for the purposes of comparison.

        The default table name converter is for case sensitive comparison.
        """
        return name

    def table_names(self):
        "Returns a list of names of all tables that exist in the database."
        cursor = self.connection.cursor()
        return self.get_table_list(cursor)

    def django_table_names(self, only_existing=False):
        """
        Returns a list of all table names that have associated Django models and
        are in INSTALLED_APPS.

        If only_existing is True, the resulting list will only include the tables
        that actually exist in the database.
        """
        from django.db import models, router
        tables = set()
        for app in models.get_apps():
            for model in models.get_models(app):
                if not model._meta.managed:
                    continue
                if not router.allow_syncdb(self.connection.alias, model):
                    continue
                tables.add(model._meta.db_table)
                tables.update([f.m2m_db_table() for f in model._meta.local_many_to_many])
        if only_existing:
            tables = [t for t in tables if self.table_name_converter(t) in self.table_names()]
        return tables

    def installed_models(self, tables):
        "Returns a set of all models represented by the provided list of table names."
        from django.db import models, router
        all_models = []
        for app in models.get_apps():
            for model in models.get_models(app):
                if router.allow_syncdb(self.connection.alias, model):
                    all_models.append(model)
        return set([m for m in all_models
            if self.table_name_converter(m._meta.db_table) in map(self.table_name_converter, tables)
        ])

    def sequence_list(self):
        "Returns a list of information about all DB sequences for all models in all apps."
        from django.db import models, router

        apps = models.get_apps()
        sequence_list = []

        for app in apps:
            for model in models.get_models(app):
                if not model._meta.managed:
                    continue
                if not router.allow_syncdb(self.connection.alias, model):
                    continue
                for f in model._meta.local_fields:
                    if isinstance(f, models.AutoField):
                        sequence_list.append({'table': model._meta.db_table, 'column': f.column})
                        break # Only one AutoField is allowed per model, so don't bother continuing.

                for f in model._meta.local_many_to_many:
                    # If this is an m2m using an intermediate table,
                    # we don't need to reset the sequence.
                    if f.rel.through is None:
                        sequence_list.append({'table': f.m2m_db_table(), 'column': None})

        return sequence_list

class BaseDatabaseClient(object):
    """
    This class encapsulates all backend-specific methods for opening a
    client shell.
    """
    # This should be a string representing the name of the executable
    # (e.g., "psql"). Subclasses must override this.
    executable_name = None

    def __init__(self, connection):
        # connection is an instance of BaseDatabaseWrapper.
        self.connection = connection

    def runshell(self):
        raise NotImplementedError()

class BaseDatabaseValidation(object):
    """
    This class encapsualtes all backend-specific model validation.
    """
    def __init__(self, connection):
        self.connection = connection

    def validate_field(self, errors, opts, f):
        "By default, there is no backend-specific validation"
        pass<|MERGE_RESOLUTION|>--- conflicted
+++ resolved
@@ -95,13 +95,10 @@
     # If True, don't use integer foreign keys referring to, e.g., positive
     # integer primary keys.
     related_fields_match_type = False
-<<<<<<< HEAD
+    allow_sliced_subqueries = True
     distinguishes_insert_from_update = True
     supports_deleting_related_objects = True
     supports_multi_table_inheritance = True
-=======
-    allow_sliced_subqueries = True
->>>>>>> 61574740
 
 class BaseDatabaseOperations(object):
     """
