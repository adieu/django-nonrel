from django.core.exceptions import FieldError
from django.db import connections
from django.db.backends.util import truncate_name
from django.db.models.sql.constants import *
from django.db.models.sql.datastructures import EmptyResultSet
from django.db.models.sql.expressions import SQLEvaluator
from django.db.models.sql.query import get_proxied_model, get_order_dir, \
     select_related_descend, Query

class SQLCompiler(object):
    def __init__(self, query, connection, using):
        self.query = query
        self.connection = connection
        self.using = using
        self.quote_cache = {}

<<<<<<< HEAD
        self.query.get_meta().check_supported(connection)

        # Check that the compiler will be able to execute the query
        for alias, aggregate in self.query.aggregate_select.items():
            self.connection.ops.check_aggregate_support(aggregate)

=======
>>>>>>> 61574740
    def pre_sql_setup(self):
        """
        Does any necessary class setup immediately prior to producing SQL. This
        is for things that can't necessarily be done in __init__ because we
        might not have all the pieces in place at that time.
        """
        if not self.query.tables:
            self.query.join((None, self.query.model._meta.db_table, None, None))
        if (not self.query.select and self.query.default_cols and not
                self.query.included_inherited_models):
            self.query.setup_inherited_models()
        if self.query.select_related and not self.query.related_select_cols:
            self.fill_related_selections()

    def quote_name_unless_alias(self, name):
        """
        A wrapper around connection.ops.quote_name that doesn't quote aliases
        for table names. This avoids problems with some SQL dialects that treat
        quoted strings specially (e.g. PostgreSQL).
        """
        if name in self.quote_cache:
            return self.quote_cache[name]
        if ((name in self.query.alias_map and name not in self.query.table_map) or
                name in self.query.extra_select):
            self.quote_cache[name] = name
            return name
        r = self.connection.ops.quote_name(name)
        self.quote_cache[name] = r
        return r

    def as_sql(self, with_limits=True, with_col_aliases=False):
        """
        Creates the SQL for this query. Returns the SQL string and list of
        parameters.

        If 'with_limits' is False, any limit/offset information is not included
        in the query.
        """
        self.pre_sql_setup()
        out_cols = self.get_columns(with_col_aliases)
        ordering, ordering_group_by = self.get_ordering()

        # This must come after 'select' and 'ordering' -- see docstring of
        # get_from_clause() for details.
        from_, f_params = self.get_from_clause()

        qn = self.quote_name_unless_alias

        where, w_params = self.query.where.as_sql(qn=qn, connection=self.connection)
        having, h_params = self.query.having.as_sql(qn=qn, connection=self.connection)
        params = []
        for val in self.query.extra_select.itervalues():
            params.extend(val[1])

        result = ['SELECT']
        if self.query.distinct:
            result.append('DISTINCT')
        result.append(', '.join(out_cols + self.query.ordering_aliases))

        result.append('FROM')
        result.extend(from_)
        params.extend(f_params)

        if where:
            result.append('WHERE %s' % where)
            params.extend(w_params)

        grouping, gb_params = self.get_grouping()
        if grouping:
            if ordering:
                # If the backend can't group by PK (i.e., any database
                # other than MySQL), then any fields mentioned in the
                # ordering clause needs to be in the group by clause.
                if not self.connection.features.allows_group_by_pk:
                    for col, col_params in ordering_group_by:
                        if col not in grouping:
                            grouping.append(str(col))
                            gb_params.extend(col_params)
            else:
                ordering = self.connection.ops.force_no_ordering()
            result.append('GROUP BY %s' % ', '.join(grouping))
            params.extend(gb_params)

        if having:
            result.append('HAVING %s' % having)
            params.extend(h_params)

        if ordering:
            result.append('ORDER BY %s' % ', '.join(ordering))

        if with_limits:
            if self.query.high_mark is not None:
                result.append('LIMIT %d' % (self.query.high_mark - self.query.low_mark))
            if self.query.low_mark:
                if self.query.high_mark is None:
                    val = self.connection.ops.no_limit_value()
                    if val:
                        result.append('LIMIT %d' % val)
                result.append('OFFSET %d' % self.query.low_mark)

        return ' '.join(result), tuple(params)

    def as_nested_sql(self):
        """
        Perform the same functionality as the as_sql() method, returning an
        SQL string and parameters. However, the alias prefixes are bumped
        beforehand (in a copy -- the current query isn't changed), and any
        ordering is removed if the query is unsliced.

        Used when nesting this query inside another.
        """
        obj = self.query.clone()
        if obj.low_mark == 0 and obj.high_mark is None:
            # If there is no slicing in use, then we can safely drop all ordering
            obj.clear_ordering(True)
        obj.bump_prefix()
        return obj.get_compiler(connection=self.connection).as_sql()

    def get_columns(self, with_aliases=False):
        """
        Returns the list of columns to use in the select statement. If no
        columns have been specified, returns all columns relating to fields in
        the model.

        If 'with_aliases' is true, any column names that are duplicated
        (without the table names) are given unique aliases. This is needed in
        some cases to avoid ambiguity with nested queries.
        """
        qn = self.quote_name_unless_alias
        qn2 = self.connection.ops.quote_name
        result = ['(%s) AS %s' % (col[0], qn2(alias)) for alias, col in self.query.extra_select.iteritems()]
        aliases = set(self.query.extra_select.keys())
        if with_aliases:
            col_aliases = aliases.copy()
        else:
            col_aliases = set()
        if self.query.select:
            only_load = self.deferred_to_columns()
            for col in self.query.select:
                if isinstance(col, (list, tuple)):
                    alias, column = col
                    table = self.query.alias_map[alias][TABLE_NAME]
                    if table in only_load and col not in only_load[table]:
                        continue
                    r = '%s.%s' % (qn(alias), qn(column))
                    if with_aliases:
                        if col[1] in col_aliases:
                            c_alias = 'Col%d' % len(col_aliases)
                            result.append('%s AS %s' % (r, c_alias))
                            aliases.add(c_alias)
                            col_aliases.add(c_alias)
                        else:
                            result.append('%s AS %s' % (r, qn2(col[1])))
                            aliases.add(r)
                            col_aliases.add(col[1])
                    else:
                        result.append(r)
                        aliases.add(r)
                        col_aliases.add(col[1])
                else:
                    result.append(col.as_sql(qn, self.connection))

                    if hasattr(col, 'alias'):
                        aliases.add(col.alias)
                        col_aliases.add(col.alias)

        elif self.query.default_cols:
            cols, new_aliases = self.get_default_columns(with_aliases,
                    col_aliases)
            result.extend(cols)
            aliases.update(new_aliases)

        max_name_length = self.connection.ops.max_name_length()
        result.extend([
            '%s%s' % (
                aggregate.as_sql(qn, self.connection),
                alias is not None
                    and ' AS %s' % qn(truncate_name(alias, max_name_length))
                    or ''
            )
            for alias, aggregate in self.query.aggregate_select.items()
        ])

        for table, col in self.query.related_select_cols:
            r = '%s.%s' % (qn(table), qn(col))
            if with_aliases and col in col_aliases:
                c_alias = 'Col%d' % len(col_aliases)
                result.append('%s AS %s' % (r, c_alias))
                aliases.add(c_alias)
                col_aliases.add(c_alias)
            else:
                result.append(r)
                aliases.add(r)
                col_aliases.add(col)

        self._select_aliases = aliases
        return result

    def get_default_columns(self, with_aliases=False, col_aliases=None,
            start_alias=None, opts=None, as_pairs=False, local_only=False):
        """
        Computes the default columns for selecting every field in the base
        model. Will sometimes be called to pull in related models (e.g. via
        select_related), in which case "opts" and "start_alias" will be given
        to provide a starting point for the traversal.

        Returns a list of strings, quoted appropriately for use in SQL
        directly, as well as a set of aliases used in the select statement (if
        'as_pairs' is True, returns a list of (alias, col_name) pairs instead
        of strings as the first component and None as the second component).
        """
        result = []
        if opts is None:
            opts = self.query.model._meta
        qn = self.quote_name_unless_alias
        qn2 = self.connection.ops.quote_name
        aliases = set()
        only_load = self.deferred_to_columns()
        # Skip all proxy to the root proxied model
        proxied_model = get_proxied_model(opts)

        if start_alias:
            seen = {None: start_alias}
        for field, model in opts.get_fields_with_model():
            if local_only and model is not None:
                continue
            if start_alias:
                try:
                    alias = seen[model]
                except KeyError:
                    if model is proxied_model:
                        alias = start_alias
                    else:
                        link_field = opts.get_ancestor_link(model)
                        alias = self.query.join((start_alias, model._meta.db_table,
                                link_field.column, model._meta.pk.column))
                    seen[model] = alias
            else:
                # If we're starting from the base model of the queryset, the
                # aliases will have already been set up in pre_sql_setup(), so
                # we can save time here.
                alias = self.query.included_inherited_models[model]
            table = self.query.alias_map[alias][TABLE_NAME]
            if table in only_load and field.column not in only_load[table]:
                continue
            if as_pairs:
                result.append((alias, field.column))
                aliases.add(alias)
                continue
            if with_aliases and field.column in col_aliases:
                c_alias = 'Col%d' % len(col_aliases)
                result.append('%s.%s AS %s' % (qn(alias),
                    qn2(field.column), c_alias))
                col_aliases.add(c_alias)
                aliases.add(c_alias)
            else:
                r = '%s.%s' % (qn(alias), qn2(field.column))
                result.append(r)
                aliases.add(r)
                if with_aliases:
                    col_aliases.add(field.column)
        return result, aliases

    def get_ordering(self):
        """
        Returns a tuple containing a list representing the SQL elements in the
        "order by" clause, and the list of SQL elements that need to be added
        to the GROUP BY clause as a result of the ordering.

        Also sets the ordering_aliases attribute on this instance to a list of
        extra aliases needed in the select.

        Determining the ordering SQL can change the tables we need to include,
        so this should be run *before* get_from_clause().
        """
        if self.query.extra_order_by:
            ordering = self.query.extra_order_by
        elif not self.query.default_ordering:
            ordering = self.query.order_by
        else:
            ordering = self.query.order_by or self.query.model._meta.ordering
        qn = self.quote_name_unless_alias
        qn2 = self.connection.ops.quote_name
        distinct = self.query.distinct
        select_aliases = self._select_aliases
        result = []
        group_by = []
        ordering_aliases = []
        if self.query.standard_ordering:
            asc, desc = ORDER_DIR['ASC']
        else:
            asc, desc = ORDER_DIR['DESC']

        # It's possible, due to model inheritance, that normal usage might try
        # to include the same field more than once in the ordering. We track
        # the table/column pairs we use and discard any after the first use.
        processed_pairs = set()

        for field in ordering:
            if field == '?':
                result.append(self.connection.ops.random_function_sql())
                continue
            if isinstance(field, int):
                if field < 0:
                    order = desc
                    field = -field
                else:
                    order = asc
                result.append('%s %s' % (field, order))
                group_by.append((field, []))
                continue
            col, order = get_order_dir(field, asc)
            if col in self.query.aggregate_select:
                result.append('%s %s' % (col, order))
                continue
            if '.' in field:
                # This came in through an extra(order_by=...) addition. Pass it
                # on verbatim.
                table, col = col.split('.', 1)
                if (table, col) not in processed_pairs:
                    elt = '%s.%s' % (qn(table), col)
                    processed_pairs.add((table, col))
                    if not distinct or elt in select_aliases:
                        result.append('%s %s' % (elt, order))
                        group_by.append((elt, []))
            elif get_order_dir(field)[0] not in self.query.extra_select:
                # 'col' is of the form 'field' or 'field1__field2' or
                # '-field1__field2__field', etc.
                for table, col, order in self.find_ordering_name(field,
                        self.query.model._meta, default_order=asc):
                    if (table, col) not in processed_pairs:
                        elt = '%s.%s' % (qn(table), qn2(col))
                        processed_pairs.add((table, col))
                        if distinct and elt not in select_aliases:
                            ordering_aliases.append(elt)
                        result.append('%s %s' % (elt, order))
                        group_by.append((elt, []))
            else:
                elt = qn2(col)
                if distinct and col not in select_aliases:
                    ordering_aliases.append(elt)
                result.append('%s %s' % (elt, order))
                group_by.append(self.query.extra_select[col])
        self.query.ordering_aliases = ordering_aliases
        return result, group_by

    def find_ordering_name(self, name, opts, alias=None, default_order='ASC',
            already_seen=None):
        """
        Returns the table alias (the name might be ambiguous, the alias will
        not be) and column name for ordering by the given 'name' parameter.
        The 'name' is of the form 'field1__field2__...__fieldN'.
        """
        name, order = get_order_dir(name, default_order)
        pieces = name.split(LOOKUP_SEP)
        if not alias:
            alias = self.query.get_initial_alias()
        field, target, opts, joins, last, extra = self.query.setup_joins(pieces,
                opts, alias, False)
        alias = joins[-1]
        col = target.column
        if not field.rel:
            # To avoid inadvertent trimming of a necessary alias, use the
            # refcount to show that we are referencing a non-relation field on
            # the model.
            self.query.ref_alias(alias)

        # Must use left outer joins for nullable fields and their relations.
        self.query.promote_alias_chain(joins,
            self.query.alias_map[joins[0]][JOIN_TYPE] == self.query.LOUTER)

        # If we get to this point and the field is a relation to another model,
        # append the default ordering for that model.
        if field.rel and len(joins) > 1 and opts.ordering:
            # Firstly, avoid infinite loops.
            if not already_seen:
                already_seen = set()
            join_tuple = tuple([self.query.alias_map[j][TABLE_NAME] for j in joins])
            if join_tuple in already_seen:
                raise FieldError('Infinite loop caused by ordering.')
            already_seen.add(join_tuple)

            results = []
            for item in opts.ordering:
                results.extend(self.find_ordering_name(item, opts, alias,
                        order, already_seen))
            return results

        if alias:
            # We have to do the same "final join" optimisation as in
            # add_filter, since the final column might not otherwise be part of
            # the select set (so we can't order on it).
            while 1:
                join = self.query.alias_map[alias]
                if col != join[RHS_JOIN_COL]:
                    break
                self.query.unref_alias(alias)
                alias = join[LHS_ALIAS]
                col = join[LHS_JOIN_COL]
        return [(alias, col, order)]

    def get_from_clause(self):
        """
        Returns a list of strings that are joined together to go after the
        "FROM" part of the query, as well as a list any extra parameters that
        need to be included. Sub-classes, can override this to create a
        from-clause via a "select".

        This should only be called after any SQL construction methods that
        might change the tables we need. This means the select columns and
        ordering must be done first.
        """
        result = []
        qn = self.quote_name_unless_alias
        qn2 = self.connection.ops.quote_name
        first = True
        for alias in self.query.tables:
            if not self.query.alias_refcount[alias]:
                continue
            try:
                name, alias, join_type, lhs, lhs_col, col, nullable = self.query.alias_map[alias]
            except KeyError:
                # Extra tables can end up in self.tables, but not in the
                # alias_map if they aren't in a join. That's OK. We skip them.
                continue
            alias_str = (alias != name and ' %s' % alias or '')
            if join_type and not first:
                result.append('%s %s%s ON (%s.%s = %s.%s)'
                        % (join_type, qn(name), alias_str, qn(lhs),
                           qn2(lhs_col), qn(alias), qn2(col)))
            else:
                connector = not first and ', ' or ''
                result.append('%s%s%s' % (connector, qn(name), alias_str))
            first = False
        for t in self.query.extra_tables:
            alias, unused = self.query.table_alias(t)
            # Only add the alias if it's not already present (the table_alias()
            # calls increments the refcount, so an alias refcount of one means
            # this is the only reference.
            if alias not in self.query.alias_map or self.query.alias_refcount[alias] == 1:
                connector = not first and ', ' or ''
                result.append('%s%s' % (connector, qn(alias)))
                first = False
        return result, []

    def get_grouping(self):
        """
        Returns a tuple representing the SQL elements in the "group by" clause.
        """
        qn = self.quote_name_unless_alias
        result, params = [], []
        if self.query.group_by is not None:
            if len(self.query.model._meta.fields) == len(self.query.select) and \
                self.connection.features.allows_group_by_pk:
                self.query.group_by = [(self.query.model._meta.db_table, self.query.model._meta.pk.column)]

            group_by = self.query.group_by or []

            extra_selects = []
            for extra_select, extra_params in self.query.extra_select.itervalues():
                extra_selects.append(extra_select)
                params.extend(extra_params)
            for col in group_by + self.query.related_select_cols + extra_selects:
                if isinstance(col, (list, tuple)):
                    result.append('%s.%s' % (qn(col[0]), qn(col[1])))
                elif hasattr(col, 'as_sql'):
                    result.append(col.as_sql(qn))
                else:
                    result.append('(%s)' % str(col))
        return result, params

    def fill_related_selections(self, opts=None, root_alias=None, cur_depth=1,
            used=None, requested=None, restricted=None, nullable=None,
            dupe_set=None, avoid_set=None):
        """
        Fill in the information needed for a select_related query. The current
        depth is measured as the number of connections away from the root model
        (for example, cur_depth=1 means we are looking at models with direct
        connections to the root model).
        """
        if not restricted and self.query.max_depth and cur_depth > self.query.max_depth:
            # We've recursed far enough; bail out.
            return

        if not opts:
            opts = self.query.get_meta()
            root_alias = self.query.get_initial_alias()
            self.query.related_select_cols = []
            self.query.related_select_fields = []
        if not used:
            used = set()
        if dupe_set is None:
            dupe_set = set()
        if avoid_set is None:
            avoid_set = set()
        orig_dupe_set = dupe_set

        # Setup for the case when only particular related fields should be
        # included in the related selection.
        if requested is None:
            if isinstance(self.query.select_related, dict):
                requested = self.query.select_related
                restricted = True
            else:
                restricted = False

        for f, model in opts.get_fields_with_model():
            if not select_related_descend(f, restricted, requested):
                continue
            # The "avoid" set is aliases we want to avoid just for this
            # particular branch of the recursion. They aren't permanently
            # forbidden from reuse in the related selection tables (which is
            # what "used" specifies).
            avoid = avoid_set.copy()
            dupe_set = orig_dupe_set.copy()
            table = f.rel.to._meta.db_table
            promote = nullable or f.null
            if model:
                int_opts = opts
                alias = root_alias
                alias_chain = []
                for int_model in opts.get_base_chain(model):
                    # Proxy model have elements in base chain
                    # with no parents, assign the new options
                    # object and skip to the next base in that
                    # case
                    if not int_opts.parents[int_model]:
                        int_opts = int_model._meta
                        continue
                    lhs_col = int_opts.parents[int_model].column
                    dedupe = lhs_col in opts.duplicate_targets
                    if dedupe:
                        avoid.update(self.query.dupe_avoidance.get(id(opts), lhs_col),
                                ())
                        dupe_set.add((opts, lhs_col))
                    int_opts = int_model._meta
                    alias = self.query.join((alias, int_opts.db_table, lhs_col,
                            int_opts.pk.column), exclusions=used,
                            promote=promote)
                    alias_chain.append(alias)
                    for (dupe_opts, dupe_col) in dupe_set:
                        self.query.update_dupe_avoidance(dupe_opts, dupe_col, alias)
                if self.query.alias_map[root_alias][JOIN_TYPE] == self.query.LOUTER:
                    self.query.promote_alias_chain(alias_chain, True)
            else:
                alias = root_alias

            dedupe = f.column in opts.duplicate_targets
            if dupe_set or dedupe:
                avoid.update(self.query.dupe_avoidance.get((id(opts), f.column), ()))
                if dedupe:
                    dupe_set.add((opts, f.column))

            alias = self.query.join((alias, table, f.column,
                    f.rel.get_related_field().column),
                    exclusions=used.union(avoid), promote=promote)
            used.add(alias)
            columns, aliases = self.get_default_columns(start_alias=alias,
                    opts=f.rel.to._meta, as_pairs=True)
            self.query.related_select_cols.extend(columns)
            if self.query.alias_map[alias][JOIN_TYPE] == self.query.LOUTER:
                self.query.promote_alias_chain(aliases, True)
            self.query.related_select_fields.extend(f.rel.to._meta.fields)
            if restricted:
                next = requested.get(f.name, {})
            else:
                next = False
            new_nullable = f.null or promote
            for dupe_opts, dupe_col in dupe_set:
                self.query.update_dupe_avoidance(dupe_opts, dupe_col, alias)
            self.fill_related_selections(f.rel.to._meta, alias, cur_depth + 1,
                    used, next, restricted, new_nullable, dupe_set, avoid)

        if restricted:
            related_fields = [
                (o.field, o.model)
                for o in opts.get_all_related_objects()
                if o.field.unique
            ]
            for f, model in related_fields:
                if not select_related_descend(f, restricted, requested, reverse=True):
                    continue
                # The "avoid" set is aliases we want to avoid just for this
                # particular branch of the recursion. They aren't permanently
                # forbidden from reuse in the related selection tables (which is
                # what "used" specifies).
                avoid = avoid_set.copy()
                dupe_set = orig_dupe_set.copy()
                table = model._meta.db_table

                int_opts = opts
                alias = root_alias
                alias_chain = []
                chain = opts.get_base_chain(f.rel.to)
                if chain is not None:
                    for int_model in chain:
                        # Proxy model have elements in base chain
                        # with no parents, assign the new options
                        # object and skip to the next base in that
                        # case
                        if not int_opts.parents[int_model]:
                            int_opts = int_model._meta
                            continue
                        lhs_col = int_opts.parents[int_model].column
                        dedupe = lhs_col in opts.duplicate_targets
                        if dedupe:
                            avoid.update(self.query.dupe_avoidance.get(id(opts), lhs_col),
                                ())
                            dupe_set.add((opts, lhs_col))
                        int_opts = int_model._meta
                        alias = self.query.join(
                            (alias, int_opts.db_table, lhs_col, int_opts.pk.column),
                            exclusions=used, promote=True, reuse=used
                        )
                        alias_chain.append(alias)
                        for dupe_opts, dupe_col in dupe_set:
                            self.query.update_dupe_avoidance(dupe_opts, dupe_col, alias)
                    dedupe = f.column in opts.duplicate_targets
                    if dupe_set or dedupe:
                        avoid.update(self.query.dupe_avoidance.get((id(opts), f.column), ()))
                        if dedupe:
                            dupe_set.add((opts, f.column))
                alias = self.query.join(
                    (alias, table, f.rel.get_related_field().column, f.column),
                    exclusions=used.union(avoid),
                    promote=True
                )
                used.add(alias)
                columns, aliases = self.get_default_columns(start_alias=alias,
                    opts=model._meta, as_pairs=True, local_only=True)
                self.query.related_select_cols.extend(columns)
                self.query.related_select_fields.extend(model._meta.fields)

                next = requested.get(f.related_query_name(), {})
                new_nullable = f.null or None

                self.fill_related_selections(model._meta, table, cur_depth+1,
                    used, next, restricted, new_nullable)

    def deferred_to_columns(self):
        """
        Converts the self.deferred_loading data structure to mapping of table
        names to sets of column names which are to be loaded. Returns the
        dictionary.
        """
        columns = {}
        self.query.deferred_to_data(columns, self.query.deferred_to_columns_cb)
        return columns

    def results_iter(self):
        """
        Returns an iterator over the results from executing this query.
        """
        resolve_columns = hasattr(self, 'resolve_columns')
        fields = None
        for rows in self.execute_sql(MULTI):
            for row in rows:
                if resolve_columns:
                    if fields is None:
                        # We only set this up here because
                        # related_select_fields isn't populated until
                        # execute_sql() has been called.
                        if self.query.select_fields:
                            fields = self.query.select_fields + self.query.related_select_fields
                        else:
                            fields = self.query.model._meta.fields
                        # If the field was deferred, exclude it from being passed
                        # into `resolve_columns` because it wasn't selected.
                        only_load = self.deferred_to_columns()
                        if only_load:
                            db_table = self.query.model._meta.db_table
                            fields = [f for f in fields if db_table in only_load and
                                      f.column in only_load[db_table]]
                    row = self.resolve_columns(row, fields)

                if self.query.aggregate_select:
                    aggregate_start = len(self.query.extra_select.keys()) + len(self.query.select)
                    aggregate_end = aggregate_start + len(self.query.aggregate_select)
                    row = tuple(row[:aggregate_start]) + tuple([
                        self.query.resolve_aggregate(value, aggregate, self.connection)
                        for (alias, aggregate), value
                        in zip(self.query.aggregate_select.items(), row[aggregate_start:aggregate_end])
                    ]) + tuple(row[aggregate_end:])

                yield row

    def has_results(self):
        # This is always executed on a query clone, so we can modify self.query
        self.query.add_extra({'a': 1}, None, None, None, None, None)
        self.query.set_extra_mask(('a',))
        return bool(self.execute_sql(SINGLE))

    def execute_sql(self, result_type=MULTI):
        """
        Run the query against the database and returns the result(s). The
        return value is a single data item if result_type is SINGLE, or an
        iterator over the results if the result_type is MULTI.

        result_type is either MULTI (use fetchmany() to retrieve all rows),
        SINGLE (only retrieve a single row), or None. In this last case, the
        cursor is returned if any query is executed, since it's used by
        subclasses such as InsertQuery). It's possible, however, that no query
        is needed, as the filters describe an empty set. In that case, None is
        returned, to avoid any unnecessary database interaction.
        """
        try:
            sql, params = self.as_sql()
            if not sql:
                raise EmptyResultSet
        except EmptyResultSet:
            if result_type == MULTI:
                return empty_iter()
            else:
                return

        cursor = self.connection.cursor()
        cursor.execute(sql, params)

        if not result_type:
            return cursor
        if result_type == SINGLE:
            if self.query.ordering_aliases:
                return cursor.fetchone()[:-len(self.query.ordering_aliases)]
            return cursor.fetchone()

        # The MULTI case.
        if self.query.ordering_aliases:
            result = order_modified_iter(cursor, len(self.query.ordering_aliases),
                    self.connection.features.empty_fetchmany_value)
        else:
            result = iter((lambda: cursor.fetchmany(GET_ITERATOR_CHUNK_SIZE)),
                    self.connection.features.empty_fetchmany_value)
        if not self.connection.features.can_use_chunked_reads:
            # If we are using non-chunked reads, we return the same data
            # structure as normally, but ensure it is all read into memory
            # before going any further.
            return list(result)
        return result


class SQLInsertCompiler(SQLCompiler):
    def placeholder(self, field, val):
        if field is None:
            # A field value of None means the value is raw.
            return val
        elif hasattr(field, 'get_placeholder'):
            # Some fields (e.g. geo fields) need special munging before
            # they can be inserted.
            return field.get_placeholder(val, self.connection)
        else:
            # Return the common case for the placeholder
            return '%s'

    def as_sql(self):
        # We don't need quote_name_unless_alias() here, since these are all
        # going to be column names (so we can avoid the extra overhead).
        qn = self.connection.ops.quote_name
        opts = self.query.model._meta
        result = ['INSERT INTO %s' % qn(opts.db_table)]
        result.append('(%s)' % ', '.join([qn(c) for c in self.query.columns]))
        values = [self.placeholder(*v) for v in self.query.values]
        result.append('VALUES (%s)' % ', '.join(values))
        params = self.query.params
        if self.return_id and self.connection.features.can_return_id_from_insert:
            col = "%s.%s" % (qn(opts.db_table), qn(opts.pk.column))
            r_fmt, r_params = self.connection.ops.return_insert_id()
            result.append(r_fmt % col)
            params = params + r_params
        return ' '.join(result), params

    def execute_sql(self, return_id=False):
        self.return_id = return_id
        cursor = super(SQLInsertCompiler, self).execute_sql(None)
        if not (return_id and cursor):
            return
        if self.connection.features.can_return_id_from_insert:
            return self.connection.ops.fetch_returned_insert_id(cursor)
        return self.connection.ops.last_insert_id(cursor,
                self.query.model._meta.db_table, self.query.model._meta.pk.column)


class SQLDeleteCompiler(SQLCompiler):
    def as_sql(self):
        """
        Creates the SQL for this query. Returns the SQL string and list of
        parameters.
        """
        assert len(self.query.tables) == 1, \
                "Can only delete from one table at a time."
        qn = self.quote_name_unless_alias
        result = ['DELETE FROM %s' % qn(self.query.tables[0])]
        where, params = self.query.where.as_sql(qn=qn, connection=self.connection)
        result.append('WHERE %s' % where)
        return ' '.join(result), tuple(params)

class SQLUpdateCompiler(SQLCompiler):
    def as_sql(self):
        """
        Creates the SQL for this query. Returns the SQL string and list of
        parameters.
        """
        from django.db.models.base import Model

        self.pre_sql_setup()
        if not self.query.values:
            return '', ()
        table = self.query.tables[0]
        qn = self.quote_name_unless_alias
        result = ['UPDATE %s' % qn(table)]
        result.append('SET')
        values, update_params = [], []
        for field, model, val in self.query.values:
            if hasattr(val, 'prepare_database_save'):
                val = val.prepare_database_save(field)
            else:
                val = field.get_db_prep_save(val, connection=self.connection)

            # Getting the placeholder for the field.
            if hasattr(field, 'get_placeholder'):
                placeholder = field.get_placeholder(val, self.connection)
            else:
                placeholder = '%s'

            if hasattr(val, 'evaluate'):
                val = SQLEvaluator(val, self.query, allow_joins=False)
            name = field.column
            if hasattr(val, 'as_sql'):
                sql, params = val.as_sql(qn, self.connection)
                values.append('%s = %s' % (qn(name), sql))
                update_params.extend(params)
            elif val is not None:
                values.append('%s = %s' % (qn(name), placeholder))
                update_params.append(val)
            else:
                values.append('%s = NULL' % qn(name))
        if not values:
            return '', ()
        result.append(', '.join(values))
        where, params = self.query.where.as_sql(qn=qn, connection=self.connection)
        if where:
            result.append('WHERE %s' % where)
        return ' '.join(result), tuple(update_params + params)

    def execute_sql(self, result_type):
        """
        Execute the specified update. Returns the number of rows affected by
        the primary update query. The "primary update query" is the first
        non-empty query that is executed. Row counts for any subsequent,
        related queries are not available.
        """
        cursor = super(SQLUpdateCompiler, self).execute_sql(result_type)
        rows = cursor and cursor.rowcount or 0
        is_empty = cursor is None
        del cursor
        for query in self.query.get_related_updates():
            aux_rows = query.get_compiler(self.using).execute_sql(result_type)
            if is_empty:
                rows = aux_rows
                is_empty = False
        return rows

    def pre_sql_setup(self):
        """
        If the update depends on results from other tables, we need to do some
        munging of the "where" conditions to match the format required for
        (portable) SQL updates. That is done here.

        Further, if we are going to be running multiple updates, we pull out
        the id values to update at this point so that they don't change as a
        result of the progressive updates.
        """
        self.query.select_related = False
        self.query.clear_ordering(True)
        super(SQLUpdateCompiler, self).pre_sql_setup()
        count = self.query.count_active_tables()
        if not self.query.related_updates and count == 1:
            return

        # We need to use a sub-select in the where clause to filter on things
        # from other tables.
        query = self.query.clone(klass=Query)
        query.bump_prefix()
        query.extra = {}
        query.select = []
        query.add_fields([query.model._meta.pk.name])
        must_pre_select = count > 1 and not self.connection.features.update_can_self_select

        # Now we adjust the current query: reset the where clause and get rid
        # of all the tables we don't need (since they're in the sub-select).
        self.query.where = self.query.where_class()
        if self.query.related_updates or must_pre_select:
            # Either we're using the idents in multiple update queries (so
            # don't want them to change), or the db backend doesn't support
            # selecting from the updating table (e.g. MySQL).
            idents = []
            for rows in query.get_compiler(self.using).execute_sql(MULTI):
                idents.extend([r[0] for r in rows])
            self.query.add_filter(('pk__in', idents))
            self.query.related_ids = idents
        else:
            # The fast path. Filters and updates in one query.
            self.query.add_filter(('pk__in', query))
        for alias in self.query.tables[1:]:
            self.query.alias_refcount[alias] = 0

class SQLAggregateCompiler(SQLCompiler):
    def as_sql(self, qn=None):
        """
        Creates the SQL for this query. Returns the SQL string and list of
        parameters.
        """
        if qn is None:
            qn = self.quote_name_unless_alias
        sql = ('SELECT %s FROM (%s) subquery' % (
            ', '.join([
                aggregate.as_sql(qn, self.connection)
                for aggregate in self.query.aggregate_select.values()
            ]),
            self.query.subquery)
        )
        params = self.query.sub_params
        return (sql, params)

class SQLDateCompiler(SQLCompiler):
    def results_iter(self):
        """
        Returns an iterator over the results from executing this query.
        """
        resolve_columns = hasattr(self, 'resolve_columns')
        if resolve_columns:
            from django.db.models.fields import DateTimeField
            fields = [DateTimeField()]
        else:
            from django.db.backends.util import typecast_timestamp
            needs_string_cast = self.connection.features.needs_datetime_string_cast

        offset = len(self.query.extra_select)
        for rows in self.execute_sql(MULTI):
            for row in rows:
                date = row[offset]
                if resolve_columns:
                    date = self.resolve_columns(row, fields)[offset]
                elif needs_string_cast:
                    date = typecast_timestamp(str(date))
                yield date


def empty_iter():
    """
    Returns an iterator containing no results.
    """
    yield iter([]).next()


def order_modified_iter(cursor, trim, sentinel):
    """
    Yields blocks of rows from a cursor. We use this iterator in the special
    case when extra output columns have been added to support ordering
    requirements. We must trim those extra columns before anything else can use
    the results, since they're only needed to make the SQL valid.
    """
    for rows in iter((lambda: cursor.fetchmany(GET_ITERATOR_CHUNK_SIZE)),
            sentinel):
        yield [r[:-trim] for r in rows]<|MERGE_RESOLUTION|>--- conflicted
+++ resolved
@@ -14,15 +14,8 @@
         self.using = using
         self.quote_cache = {}
 
-<<<<<<< HEAD
         self.query.get_meta().check_supported(connection)
 
-        # Check that the compiler will be able to execute the query
-        for alias, aggregate in self.query.aggregate_select.items():
-            self.connection.ops.check_aggregate_support(aggregate)
-
-=======
->>>>>>> 61574740
     def pre_sql_setup(self):
         """
         Does any necessary class setup immediately prior to producing SQL. This
